--- conflicted
+++ resolved
@@ -11,13 +11,8 @@
     "dox": "0.9.0"
   },
   "devDependencies": {
-<<<<<<< HEAD
-    "@neogeek/eslint-config-standards": "1.13.0",
+    "@neogeek/eslint-config-standards": "1.13.1",
     "eslint": "3.16.1",
-=======
-    "@neogeek/eslint-config-standards": "1.13.1",
-    "eslint": "3.15.0",
->>>>>>> 4fb118ef
     "mocha": "3.2.0"
   },
   "peerDependencies": {
